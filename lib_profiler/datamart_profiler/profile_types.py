from datetime import datetime
import dateutil.tz
import re
import regex

from . import types
from .spatial import LATITUDE, LONGITUDE
from .temporal import parse_date


_re_int = re.compile(
    r'^[+-]?[0-9]+'
    r'(?:\.0*)?'  # 4.0 and 7.000 are integers
    r'$'
)
_re_float = re.compile(
    r'^[+-]?'
    r'(?:'
    r'(?:[0-9]+\.[0-9]*)|'
    r'(?:\.[0-9]+)'
    r')'
    r'(?:[Ee][0-9]+)?$'
)
_re_wkt_point = re.compile(
    r'^POINT ?\('
    r'-?[0-9]{1,3}\.[0-9]{1,15}'
    r' '
    r'-?[0-9]{1,3}\.[0-9]{1,15}'
    r'\)$'
)
_re_wkt_polygon = re.compile(
    r'^POLYGON ?\('
    r'('
    r'\([0-9 .]+\)'
    r', ?)*'
    r'\([0-9 .]+\)'
    r'\)$'
)
_re_geo_combined = regex.compile(
    r'^([\p{Lu}\p{Po}0-9 ])+ \('
    r'-?[0-9]{1,3}\.[0-9]{1,15}'
    r', ?'
    r'-?[0-9]{1,3}\.[0-9]{1,15}'
    r'\)$'
)
_re_whitespace = re.compile(r'\s')


# Tolerable ratio of unclean data
MAX_UNCLEAN = 0.02  # 2%


# Maximum number of different values for categorical columns
MAX_CATEGORICAL_RATIO = 0.10  # 10%


def regular_exp_count(array):
    # Let you check/count how many instances match a structure of a data type
    types = ['num_float', 'num_int', 'num_bool', 'num_empty', 'num_point', 'num_geo_combined', 'num_polygon', 'num_text']
    re_count = {el: 0 for el in types}

    for elem in array:
        if not elem:
            re_count['num_empty'] += 1
        elif _re_int.match(elem):
            re_count['num_int'] += 1
        elif _re_float.match(elem):
            re_count['num_float'] += 1
        elif _re_wkt_point.match(elem):
            re_count['num_point'] += 1
        elif _re_geo_combined.match(elem):
            re_count['num_geo_combined'] += 1
        elif _re_wkt_polygon.match(elem):
            re_count['num_polygon'] += 1
        elif len(_re_whitespace.findall(elem)) >= 4:
            re_count['num_text'] += 1
        if elem.lower() in ('0', '1', 'true', 'false', 'y', 'n', 'yes', 'no'):
            re_count['num_bool'] += 1

    return re_count


def unclean_values_ratio(c_type, re_count, num_total):
    ratio = 0
    if c_type == types.INTEGER:
        ratio = \
            (num_total - re_count['num_empty'] - re_count['num_int']) / num_total
    if c_type == types.FLOAT:
        ratio = \
            (num_total - re_count['num_empty'] - re_count['num_int'] - re_count['num_float']) / num_total
    if c_type == types.GEO_POINT:
        ratio = \
            (num_total - re_count['num_empty'] - re_count['num_point']) / num_total
    if c_type == types.GEO_POLYGON:
        ratio = \
            (num_total - re_count['num_empty'] - re_count['num_polygon']) / num_total
    if c_type == types.BOOLEAN:
        ratio = \
            (num_total - re_count['num_empty'] - re_count['num_bool']) / num_total
    return ratio


def parse_dates(array):
    parsed_dates = []
    for elem in array:
        elem = parse_date(elem)
        if elem is not None:
            parsed_dates.append(elem)
    return parsed_dates


def identify_structural_type(re_count, num_total, threshold):
    if re_count['num_empty'] == num_total:
        structural_type = types.MISSING_DATA
    elif re_count['num_int'] >= threshold:
        structural_type = types.INTEGER
    elif re_count['num_int'] + re_count['num_float'] >= threshold:
        structural_type = types.FLOAT
    elif re_count['num_point'] >= threshold or re_count['num_geo_combined'] >= threshold:
        structural_type = types.GEO_POINT
    elif re_count['num_polygon'] >= threshold:
        structural_type = types.GEO_POLYGON
    elif re_count['num_polygon'] >= threshold:
        structural_type = types.GEO_POLYGON
    else:
        structural_type = types.TEXT

    return structural_type


def identify_types(array, name, geo_data, manual=None):
    num_total = len(array)
    column_meta = {}

    # This function let you check/count how many instances match a structure of particular data type
    re_count = regular_exp_count(array)

    # Identify structural type and compute unclean values ratio
    threshold = max(1, (1.0 - MAX_UNCLEAN) * (num_total - re_count['num_empty']))
    if manual:
        structural_type = manual['structural_type']
        column_meta['unclean_values_ratio'] = unclean_values_ratio(structural_type, re_count, num_total)
    else:
        structural_type = identify_structural_type(re_count, num_total, threshold)
        if structural_type != types.MISSING_DATA and structural_type != types.TEXT:
            column_meta['unclean_values_ratio'] = unclean_values_ratio(structural_type, re_count, num_total)

    # compute missing values ratio
    if structural_type != types.MISSING_DATA and re_count['num_empty'] > 0:
        column_meta['missing_values_ratio'] = re_count['num_empty'] / num_total

    # TODO: structural or semantic types?
    semantic_types_dict = {}
    if manual:
        semantic_types = manual['semantic_types']
        semantic_types_dict = {el: None for el in semantic_types}

        for el in semantic_types:
            if el == types.BOOLEAN:
                column_meta['unclean_values_ratio'] = \
                    unclean_values_ratio(types.BOOLEAN, re_count, num_total)
            if el == types.DATE_TIME:
                dates = parse_dates(array)
                semantic_types_dict[types.DATE_TIME] = dates
            if el == types.ADMIN:
                if geo_data is not None:
                    resolved = geo_data.resolve_names(array)
                    if sum(1 for r in resolved if r is not None) > 0.7 * len(array):
                        semantic_types_dict[types.ADMIN] = resolved
            if el == types.CATEGORICAL or el == types.INTEGER:
                # Count distinct values
                values = set(e for e in array if e)
                column_meta['num_distinct_values'] = len(values)
                if el == types.CATEGORICAL:
                    semantic_types_dict[types.CATEGORICAL] = values
    else:
        # Identify booleans
        num_bool = re_count['num_bool']
        num_text = re_count['num_text']
        num_empty = re_count['num_empty']

        if num_bool >= threshold:
            semantic_types_dict[types.BOOLEAN] = None
            column_meta['unclean_values_ratio'] = \
                unclean_values_ratio(types.BOOLEAN, re_count, num_total)

        if structural_type == types.TEXT:
            categorical = False

            if geo_data is not None:
                resolved = geo_data.resolve_names(array)
                if sum(1 for r in resolved if r is not None) > 0.7 * len(array):
                    semantic_types_dict[types.ADMIN] = resolved
                    categorical = True

            if not categorical and num_text >= threshold:
                # Free text
                semantic_types_dict[types.TEXT] = None
            else:
                # Count distinct values
                values = set(e for e in array if e)
                column_meta['num_distinct_values'] = len(values)
                max_categorical = MAX_CATEGORICAL_RATIO * (len(array) - num_empty)
                if (
                    categorical or
                    len(values) <= max_categorical or
                    types.BOOLEAN in semantic_types_dict
                ):
                    semantic_types_dict[types.CATEGORICAL] = values
        elif structural_type == types.INTEGER:
            # Identify ids
            # TODO: is this enough?
            # TODO: what about false positives?
            if (name.lower().startswith('id') or
                    name.lower().endswith('id') or
                    name.lower().startswith('identifier') or
                    name.lower().endswith('identifier') or
                    name.lower().startswith('index') or
                    name.lower().endswith('index')):
                semantic_types_dict[types.ID] = None

            # Count distinct values
            values = set(e for e in array if e)
            column_meta['num_distinct_values'] = len(values)

            # Identify years
            if name.strip().lower() == 'year':
                dates = []
                for year in array:
                    try:
                        dates.append(datetime(
                            int(year), 1, 1,
                            tzinfo=dateutil.tz.UTC,
                        ))
                    except ValueError:
                        pass
                if len(dates) >= threshold:
                    semantic_types_dict[types.DATE_TIME] = dates

        # Identify lat/long
        if structural_type == types.FLOAT:
            num_lat = num_long = 0
            for elem in array:
                try:
                    elem = float(elem)
                except ValueError:
                    pass
<<<<<<< HEAD
            if len(dates) >= threshold:
                structural_type = types.TEXT
                semantic_types_dict[types.DATE_TIME] = dates
=======
                else:
                    if -180.0 <= float(elem) <= 180.0:
                        num_long += 1
                        if -90.0 <= float(elem) <= 90.0:
                            num_lat += 1
>>>>>>> f7009280

            if num_lat >= threshold and any(n in name.lower() for n in LATITUDE):
                semantic_types_dict[types.LATITUDE] = None
            if num_long >= threshold and any(n in name.lower() for n in LONGITUDE):
                semantic_types_dict[types.LONGITUDE] = None

        # Identify dates
        parsed_dates = parse_dates(array)

        if len(parsed_dates) >= threshold:
            semantic_types_dict[types.DATE_TIME] = parsed_dates
            if structural_type == types.INTEGER:
                # 'YYYYMMDD' format means values can be parsed as integers, but
                # that's not what they are
                structural_type = types.TEXT

    return structural_type, semantic_types_dict, column_meta<|MERGE_RESOLUTION|>--- conflicted
+++ resolved
@@ -235,6 +235,7 @@
                     except ValueError:
                         pass
                 if len(dates) >= threshold:
+                    structural_type = types.TEXT
                     semantic_types_dict[types.DATE_TIME] = dates
 
         # Identify lat/long
@@ -245,17 +246,11 @@
                     elem = float(elem)
                 except ValueError:
                     pass
-<<<<<<< HEAD
-            if len(dates) >= threshold:
-                structural_type = types.TEXT
-                semantic_types_dict[types.DATE_TIME] = dates
-=======
                 else:
                     if -180.0 <= float(elem) <= 180.0:
                         num_long += 1
                         if -90.0 <= float(elem) <= 90.0:
                             num_lat += 1
->>>>>>> f7009280
 
             if num_lat >= threshold and any(n in name.lower() for n in LATITUDE):
                 semantic_types_dict[types.LATITUDE] = None
