--- conflicted
+++ resolved
@@ -253,14 +253,11 @@
     column_lat = []
     column_lon = []
 
-<<<<<<< HEAD
     # Textual columns
     column_textual = []
 
     # Identify types
     logger.info("Identifying types...")
-=======
->>>>>>> 4401f2b3
     with PROM_TYPES.time():
         for i, column_meta in enumerate(columns):
             logger.info("Processing column %d...", i)
