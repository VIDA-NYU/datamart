--- conflicted
+++ resolved
@@ -43,15 +43,8 @@
   searchResponse?: SearchResponse;
   searchQuery?: api.SearchQuery;
   sources: string[];
-<<<<<<< HEAD
-<<<<<<< HEAD
   session?: Session;
-=======
   dataTypes: string[];
->>>>>>> Sending data types (through the apiserver) as part of the search query.
-=======
-  dataTypes: string[];
->>>>>>> 4a32dd89
 }
 
 interface SearchAppProps {
@@ -82,6 +75,7 @@
     const filterVariables = state.filters
       .filter(f => f.type !== FilterType.RELATED_FILE)
       .filter(f => f.type !== FilterType.SOURCE)
+			.filter(f => f.type !== FilterType.DATA_TYPE)
       .filter(f => f && f.state)
       .map(f => f.state as FilterVariables);
 
@@ -92,7 +86,11 @@
     const sources: string[][] = state.filters
       .filter(f => f.type === FilterType.SOURCE)
       .map(f => f.state as string[]);
-
+			
+    const data_types: string[][] = state.filters
+      .filter(f => f.type === FilterType.DATA_TYPE)
+      .map(f => f.state as string[]);
+			
     const query: api.SearchQuery = {
       query: state.query,
       filters: filterVariables,
@@ -235,12 +233,11 @@
   }
 
   handleAddFilter(filterType: FilterType) {
-<<<<<<< HEAD
     this.setState(prevState => {
       if (
         filterType === FilterType.RELATED_FILE ||
         filterType === FilterType.SOURCE ||
-				filterType === FilterType.TYPE
+				filterType === FilterType.DATA_TYPE
       ) {
         // Can only have one of those
         if (prevState.filters.filter(f => f.type === filterType).length > 0) {
@@ -254,49 +251,12 @@
         hidden: false,
       };
       return { filters: [filter, ...prevState.filters] };
-=======
-    const filters = this.state.filters;
-    if (
-      filterType === FilterType.RELATED_FILE &&
-      filters.filter(f => f.type === FilterType.RELATED_FILE).length > 0
-    ) {
-      return;
-    }
-    if (
-      filterType === FilterType.SOURCE &&
-      filters.filter(f => f.type === FilterType.SOURCE).length > 0
-    ) {
-      return;
-    }
-    if (
-      filterType === FilterType.DATA_TYPE &&
-      filters.filter(f => f.type === FilterType.DATA_TYPE).length > 0
-    ) {
-      return;
-    }
-    const filterId = generateRandomId();
-    filters.push({
-      id: filterId,
-      type: filterType,
-      hidden: false,
-      ...this.createFilterComponent(filterId, filterType),
->>>>>>> Sending data types (through the apiserver) as part of the search query.
     });
   }
 
   submitQuery() {
     if (this.validQuery()) {
-<<<<<<< HEAD
       const query = SearchApp.filtersToQuery(this.state);
-=======
-      const filterVariables = this.state.filters
-        .filter(f => f.type !== FilterType.RELATED_FILE)
-        .filter(f => f.type !== FilterType.SOURCE)
-        .filter(f => f.type !== FilterType.DATA_TYPE)
-        .filter(f => f && f.state)
-        .map(f => f.state as FilterVariables);
->>>>>>> Sending data types (through the apiserver) as part of the search query.
-
       // pushes the query into the URL, which will trigger fetching the search results
       const q = encodeURIComponent(JSON.stringify(query));
       let url = `${this.props.match.url}?q=${q}`;
@@ -308,7 +268,6 @@
     }
   }
 
-<<<<<<< HEAD
   fetchSearchResults(query: api.SearchQuery) {
     this.setState({
       searchQuery: query,
@@ -334,23 +293,6 @@
         this.setState({ searchState: SearchState.SEARCH_FAILED });
       });
   }
-=======
-      const sources: string[][] = this.state.filters
-        .filter(f => f.type === FilterType.SOURCE)
-        .map(f => f.state as string[]);
-      const dataTypes: string[][] = this.state.filters
-        .filter(f => f.type === FilterType.DATA_TYPE)
-        .map(f => f.state as string[]);
-
-      const query: api.SearchQuery = {
-        query: this.state.query,
-        filters: filterVariables,
-        sources: sources[0],
-        dataTypes: dataTypes[0],
-        relatedFile: relatedFiles[0],
-      };
->>>>>>> Sending data types (through the apiserver) as part of the search query.
-
   toggleFilter(filterId: string) {
     this.setState(prevState => {
       const filters = this.state.filters.map(f => {
@@ -360,8 +302,6 @@
           return f;
         }
       });
-<<<<<<< HEAD
-<<<<<<< HEAD
       return { filters };
     });
   }
@@ -381,20 +321,6 @@
               ...relatedFileFilters[0],
               state: relatedFile,
             };
-=======
-=======
->>>>>>> 4a32dd89
-      api
-        .search(query)
-        .then(response => {
-          if (response.status === api.RequestResult.SUCCESS && response.data) {
-            this.setState({
-              searchState: SearchState.SEARCH_SUCCESS,
-              searchResponse: {
-                results: aggregateResults(response.data.results),
-              },
-            });
->>>>>>> Sending data types (through the apiserver) as part of the search query.
           } else {
             return filter;
           }
@@ -408,88 +334,10 @@
           hidden: false,
           state: relatedFile,
         };
-<<<<<<< HEAD
         filters = [...prevFilters, filter];
       }
       return { filters };
     }, this.submitQuery);
-=======
-      case FilterType.DATA_TYPE:
-        return {
-          title: 'Data Type',
-          icon: Icon.Type,
-          component: (
-            <DataTypeFilter
-              key={`datatypefilter-${filterId}`}
-              datatypes={this.state.dataTypes}
-              onDataTypeChange={s => this.updateFilterState(filterId, s)}
-            />
-          ),
-        };
-      case FilterType.DATA_TYPE:
-        return {
-          title: 'Data Type',
-          icon: Icon.Type,
-          component: (
-            <DataTypeFilter
-              key={`datatypefilter-${filterId}`}
-              datatypes={this.state.dataTypes}
-              onDataTypeChange={s => this.updateFilterState(filterId, s)}
-            />
-          ),
-        };
-      default:
-        throw new Error(`Received not supported filter type=[${filterType}]`);
-    }
-  }
-
-  toggleFilter(itemId: string) {
-    const filter = this.state.filters.find(f => f.id === itemId);
-    if (filter) {
-      filter.hidden = !filter.hidden;
-      this.setState({ filters: [...this.state.filters] });
-    }
-  }
-
-  onSearchRelated(relatedFile: RelatedFile) {
-    const filters = this.state.filters;
-    const relatedFileFilters = filters.filter(
-      f => f.type === FilterType.RELATED_FILE
-    );
-    if (relatedFileFilters.length > 0) {
-      // Find index of the specific object using findIndex method
-      const objIndex = filters.findIndex(
-        obj => obj.id === relatedFileFilters[0].id
-      );
-      // Update existing filter
-      const updatedObject = {
-        ...relatedFileFilters[0],
-        state: relatedFile,
-        ...this.createFilterComponent(
-          relatedFileFilters[0].id,
-          FilterType.RELATED_FILE,
-          relatedFile
-        ),
-      };
-      filters[objIndex] = updatedObject;
-    } else {
-      // Add new filter
-      const filterId = generateRandomId();
-      filters.push({
-        id: filterId,
-        type: FilterType.RELATED_FILE,
-        hidden: false,
-        state: relatedFile,
-        ...this.createFilterComponent(
-          filterId,
-          FilterType.RELATED_FILE,
-          relatedFile
-        ),
-      });
-    }
-    this.setState({ filters: [...filters] });
-    this.submitQuery();
->>>>>>> Sending data types (through the apiserver) as part of the search query.
   }
 
   renderFilters() {
@@ -536,7 +384,7 @@
               />
             );
             break;
-					case FilterType.TYPE:
+					case FilterType.DATA_TYPE:
             title = 'Data Type';
             component = (
               <DataTypeFilter
