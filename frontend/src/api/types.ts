--- conflicted
+++ resolved
@@ -159,7 +159,6 @@
   AUGMENTATION = 'AUGMENTATION',
 }
 
-<<<<<<< HEAD
 export interface ProfileData {
   columns: ColumnMetadata[];
   nb_profiled_rows?: number;
@@ -185,11 +184,11 @@
 export enum TypesCategory {
   STRUCTURAL = 'STRUCTURAL',
   SEMANTIC = 'SEMANTIC',
-=======
+}
+
 export interface Session {
   session_id: string;
   format?: string;
   format_options?: { [key: string]: string | number };
   system_name: string;
->>>>>>> 7a6f7732
 }