import aio_pika
import asyncio
import contextlib
import elasticsearch
import lazo_index_service
import logging
import json
import os
import prometheus_client
import shutil
import tornado.ioloop
from tornado.routing import URLSpec
import tornado.httputil
import tornado.web
from tornado.web import HTTPError, RequestHandler
import zipfile

from datamart_augmentation.augmentation import augment
from datamart_augmentation.utils import AugmentationError
from datamart_core.common import log_future
from datamart_core.materialize import get_dataset

from .graceful_shutdown import GracefulApplication, GracefulHandler
from .search import ClientError, parse_query, \
    get_augmentation_search_results, ProfilePostedData


logger = logging.getLogger(__name__)


SCORE_THRESHOLD = 0.0


BUCKETS = [0.5, 1.0, 5.0, 10.0, 20.0, 30.0, 60.0, 120.0, 300.0, 600.0]

PROM_PROFILE_TIME = prometheus_client.Histogram('req_profile_seconds',
                                                "Profile request time",
                                                buckets=BUCKETS)
PROM_PROFILE = prometheus_client.Counter('req_profile_count',
                                         "Profile requests")
PROM_SEARCH_TIME = prometheus_client.Histogram('req_search_seconds',
                                               "Search request time",
                                               buckets=BUCKETS)
PROM_SEARCH = prometheus_client.Counter('req_search_count',
                                        "Search requests")
PROM_DOWNLOAD_TIME = prometheus_client.Histogram('req_download_seconds',
                                                 "Download request time",
                                                 buckets=BUCKETS)
PROM_DOWNLOAD = prometheus_client.Counter('req_download_count',
                                          "Download requests")
PROM_DOWNLOAD_ID = prometheus_client.Counter('req_download_id_count',
                                             "Download by ID requests")
PROM_METADATA_TIME = prometheus_client.Histogram('req_metadata_seconds',
                                                 "Metadata request time",
                                                 buckets=BUCKETS)
PROM_METADATA = prometheus_client.Counter('req_metadata_count',
                                          "Metadata requests")
PROM_AUGMENT_TIME = prometheus_client.Histogram('req_augment_seconds',
                                                "Augment request time",
                                                buckets=BUCKETS)
PROM_AUGMENT = prometheus_client.Counter('req_augment_count',
                                         "Augment requests")


class BaseHandler(RequestHandler):
    """Base class for all request handlers.
    """

    def get_json(self):
        type_ = self.request.headers.get('Content-Type', '')
        if not type_.startswith('application/json'):
            raise HTTPError(400, "Expected JSON")
        return json.loads(self.request.body.decode('utf-8'))

    def send_json(self, obj):
        if isinstance(obj, list):
            obj = {'results': obj}
        elif not isinstance(obj, dict):
            raise ValueError("Can't encode %r to JSON" % type(obj))
        self.set_header('Content-Type', 'application/json; charset=utf-8')
        return self.finish(json.dumps(obj))

    def send_error_json(self, status, message):
        logger.info("Sending error %s JSON: %s", status, message)
        self.set_status(status)
        return self.send_json({'error': message})

    def prepare(self):
        super(BaseHandler, self).prepare()
        self.set_header('Access-Control-Allow-Origin', '*')
        self.set_header('Access-Control-Allow-Methods', 'POST')
        self.set_header('Access-Control-Allow-Headers', 'Content-Type')

    def options(self):
        # CORS pre-flight
        self.set_status(204)
        return self.finish()


class Profile(BaseHandler, GracefulHandler, ProfilePostedData):
    @PROM_PROFILE_TIME.time()
    def post(self):
        PROM_PROFILE.inc()

        data = self.get_body_argument('data', None)
        if 'data' in self.request.files:
            data = self.request.files['data'][0].body
        elif data is not None:
            data = data.encode('utf-8')

        if data is None:
            return self.send_error_json(
                400,
                "Please send 'data' as a file, using multipart/form-data",
            )

        logger.info("Got profile")

        try:
<<<<<<< HEAD
            data_path, data_profile = self.handle_data_parameter(
                data,
                self.application.lazo_client
            )
=======
            _, data_profile, _ = self.handle_data_parameter(data)
>>>>>>> ce62d508
        except ClientError as e:
            return self.send_error_json(400, str(e))

        return self.send_json(dict(
            data_profile,
            version=os.environ['DATAMART_VERSION'],
        ))


class Search(BaseHandler, GracefulHandler, ProfilePostedData):
    @PROM_SEARCH_TIME.time()
    def post(self):
        PROM_SEARCH.inc()

        type_ = self.request.headers.get('Content-type', '')
        data = None
        data_profile = None
        if type_.startswith('application/json'):
            query = self.get_json()
        elif (type_.startswith('multipart/form-data') or
                type_.startswith('application/x-www-form-urlencoded')):
            query = self.get_body_argument('query', None)
            if query is None and 'query' in self.request.files:
                query = self.request.files['query'][0].body.decode('utf-8')
            if query is not None:
                query = json.loads(query)

            data = self.get_body_argument('data', None)
            if 'data' in self.request.files:
                data = self.request.files['data'][0].body
            elif data is not None:
                data = data.encode('utf-8')

            data_profile = self.get_body_argument('data_profile', None)
            if data_profile is None and 'data_profile' in self.request.files:
                data_profile = self.request.files['data_profile'][0].body
                data_profile = data_profile.decode('utf-8')
            if data_profile is not None:
                data_profile = json.loads(data_profile)

        elif (type_.startswith('text/csv') or
                type_.startswith('application/csv')):
            query = None
            data = self.request.body
        else:
            return self.send_error_json(
                400,
                "Either use multipart/form-data to send the 'query' JSON and "
                "'data' file (or 'data_profile' JSON), or use "
                "application/json to send a query alone, or use text/csv to "
                "send data alone",
            )

        if data is not None and data_profile is not None:
            return self.send_error_json(
                400,
                "Please send either 'data' or 'data_profile'",
            )

        logger.info("Got search, content-type=%r%s%s%s",
                    type_.split(';')[0],
                    ', query' if query else '',
                    ', data' if data else '',
                    ', data_profile' if data_profile else '')

        # parameter: data
        if data:
            try:
<<<<<<< HEAD
                data_path, data_profile = self.handle_data_parameter(
                    data,
                    self.application.lazo_client
                )
=======
                _, data_profile, _ = self.handle_data_parameter(data)
>>>>>>> ce62d508
            except ClientError as e:
                return self.send_error_json(400, str(e))

        # parameter: query
        query_args_main = list()
        query_args_sup = list()
        tabular_variables = list()
        if query:
            try:
                query_args_main, query_args_sup, tabular_variables = \
                    parse_query(query)
            except ClientError as e:
                return self.send_error_json(400, str(e))

        # At least one of them must be provided
        if not query_args_main and not data_profile:
            return self.send_error_json(
                400,
                "At least one of 'data' or 'query' must be provided",
            )

        if not data_profile:
            hits = self.application.elasticsearch.search(
                index='datamart',
                body={
                    'query': {
                        'bool': {
                            'must': query_args_main,
                        },
                    },
                },
                size=1000
            )['hits']['hits']

            results = []
            for h in hits:
                meta = h.pop('_source')
                if meta.get('description') and len(meta['description']) > 100:
                    meta['description'] = meta['description'][:97] + "..."
                results.append(dict(
                    id=h['_id'],
                    score=h['_score'],
                    metadata=meta,
                    augmentation={
                        'type': 'none',
                        'left_columns': [],
                        'left_columns_names': [],
                        'right_columns': [],
                        'right_columns_names': []
                    },
                    supplied_id=None,
                    supplied_resource_id=None
                ))
            return self.send_json(results)
        else:
            return self.send_json(
                get_augmentation_search_results(
                    self.application.elasticsearch,
                    self.application.lazo_client,
                    data_profile,
                    query_args_main,
                    query_args_sup,
                    tabular_variables,
                    SCORE_THRESHOLD
                )
            )


class RecursiveZipWriter(object):
    def __init__(self, write):
        self._write = write
        self._zip = zipfile.ZipFile(self, 'w')

    def write_recursive(self, src, dst=''):
        if os.path.isdir(src):
            for name in os.listdir(src):
                self.write_recursive(os.path.join(src, name),
                                     dst + '/' + name if dst else name)
        else:
            self._zip.write(src, dst)

    def write(self, data):
        self._write(data)
        return len(data)

    def flush(self):
        return

    def close(self):
        self._zip.close()


class BaseDownload(BaseHandler):
    def send_dataset(self, dataset_id, metadata, output_format='csv'):
        materialize = metadata.get('materialize', {})

        # If there's a direct download URL
        if ('direct_url' in materialize and
                output_format == 'csv' and not materialize.get('convert')):
            # Redirect the client to it
            logger.info("Sending redirect to direct_url")
            return self.redirect(materialize['direct_url'])
        else:
            # We want to catch exceptions from get_dataset(), without catching
            # exceptions from inside the with block
            # https://docs.python.org/3/library/contextlib.html#catching-exceptions-from-enter-methods
            stack = contextlib.ExitStack()
            try:
                dataset_path = stack.enter_context(
                    get_dataset(metadata, dataset_id, format=output_format)
                )
            except Exception:
                self.send_error_json(500, "Materializer reports failure")
                raise
            with stack:
                if os.path.isfile(dataset_path):
                    self.set_header('Content-Type', 'application/octet-stream')
                    self.set_header('X-Content-Type-Options', 'nosniff')
                    self.set_header('Content-Disposition',
                                    'attachment; filename="%s"' % dataset_id)
                    logger.info("Sending file...")
                    with open(dataset_path, 'rb') as fp:
                        buf = fp.read(4096)
                        while buf:
                            self.write(buf)
                            if len(buf) != 4096:
                                break
                            buf = fp.read(4096)
                else:  # Directory
                    self.set_header('Content-Type', 'application/zip')
                    self.set_header(
                        'Content-Disposition',
                        'attachment; filename="%s.zip"' % dataset_id)
                    logger.info("Sending ZIP...")
                    writer = RecursiveZipWriter(self.write)
                    writer.write_recursive(dataset_path)
                    writer.close()
                return self.finish()


class DownloadId(BaseDownload, GracefulHandler):
    @PROM_DOWNLOAD_TIME.time()
    def get(self, dataset_id):
        PROM_DOWNLOAD_ID.inc()

        output_format = self.get_query_argument('format', 'csv')

        # Get materialization data from Elasticsearch
        try:
            metadata = self.application.elasticsearch.get(
                'datamart', '_doc', id=dataset_id
            )['_source']
        except elasticsearch.NotFoundError:
            raise HTTPError(404)

        return self.send_dataset(dataset_id, metadata, output_format)


class Download(BaseDownload, GracefulHandler, ProfilePostedData):
    @PROM_DOWNLOAD_TIME.time()
    def post(self):
        PROM_DOWNLOAD.inc()

        type_ = self.request.headers.get('Content-type', '')

        task = None
        data = None
        output_format = self.get_query_argument('format', 'csv')
        if type_.startswith('application/json'):
            task = self.get_json()
        elif (type_.startswith('multipart/form-data') or
                type_.startswith('application/x-www-form-urlencoded')):
            task = self.get_body_argument('task', None)
            if task is None and 'task' in self.request.files:
                task = self.request.files['task'][0].body.decode('utf-8')
            if task is not None:
                task = json.loads(task)
            data = self.get_body_argument('data', None)
            if 'data' in self.request.files:
                data = self.request.files['data'][0].body
            elif data is not None:
                data = data.encode('utf-8')
            output_format = self.get_argument('format', None)
            if output_format is None and 'format' in self.request.files:
                output_format = (
                    self.request.files['format'][0].body.decode('utf-8'))
            if output_format is None:
                output_format = 'csv'
        if task is None:
            return self.send_error_json(
                400,
                "Either use multipart/form-data to send the 'data' file and "
                "'task' JSON, or use application/json to send 'task' alone",
            )

        logger.info("Got POST download %s data",
                    "without" if data is None else "with")

        # materialize augmentation data
        metadata = task['metadata']

        if not data:
            return self.send_dataset(task['id'], metadata, output_format)
        else:
            # data
            try:
<<<<<<< HEAD
                data_path, data_profile = self.handle_data_parameter(
                    data,
                    self.application.lazo_client
                )
=======
                data, data_profile, _ = self.handle_data_parameter(data)
>>>>>>> ce62d508
            except ClientError as e:
                return self.send_error_json(400, str(e))

            # first, look for possible augmentation
            search_results = get_augmentation_search_results(
                es=self.application.elasticsearch,
                lazo_client=self.application.lazo_client,
                data_profile=data_profile,
                query_args_main=None,
                query_args_sup=None,
                tabular_variables=None,
                score_threshold=SCORE_THRESHOLD,
                dataset_id=task['id'],
                union=False
            )

            if not search_results:
                return self.send_error_json(
                    400,
                    "The DataMart dataset referenced by 'task' cannot augment "
                    "'data'",
                )

            task = search_results[0]

            with get_dataset(metadata, task['id'], format='csv') as newdata:
                # perform augmentation
                logger.info("Performing half-augmentation with supplied data")
                new_path = augment(
                    data,
                    newdata,
                    data_profile,
                    task,
                    return_only_datamart_data=True
                )

            # send a zip file
            self.set_header('Content-Type', 'application/zip')
            self.set_header(
                'Content-Disposition',
                'attachment; filename="augmentation.zip"')
            logger.info("Sending ZIP...")
            writer = RecursiveZipWriter(self.write)
            writer.write_recursive(new_path)
            writer.close()
            shutil.rmtree(os.path.abspath(os.path.join(new_path, '..')))


class Metadata(BaseHandler, GracefulHandler):
    @PROM_METADATA_TIME.time()
    def get(self, dataset_id):
        PROM_METADATA.inc()

        es = self.application.elasticsearch
        try:
            metadata = es.get('datamart', '_doc', id=dataset_id)['_source']
        except elasticsearch.NotFoundError:
            raise HTTPError(404)

        return self.send_json(metadata)


class Augment(BaseHandler, GracefulHandler, ProfilePostedData):
    @PROM_AUGMENT_TIME.time()
    def post(self):
        PROM_AUGMENT.inc()

        type_ = self.request.headers.get('Content-type', '')
        if not type_.startswith('multipart/form-data'):
            return self.send_error_json(400, "Use multipart/form-data to send "
                                             "the 'data' file and 'task' JSON")

        task = self.get_body_argument('task', None)
        if task is None and 'task' in self.request.files:
            task = self.request.files['task'][0].body.decode('utf-8')
        if task is None:
            return self.send_error_json(400, "Missing 'task' JSON")
        task = json.loads(task)

        destination = self.get_argument('destination', None)
        if destination is not None:
            try:
                shared_storage = os.environ['DATAMART_SHARED_STORAGE']
            except KeyError:
                return self.send_error_json(
                    403,
                    "Writing augmentation result to a file is disabled; set "
                    "$DATAMART_SHARED_STORAGE to enable",
                )
            else:
                shared_storage = shared_storage.rstrip('/') + '/'
                if not destination.startswith(shared_storage):
                    return self.send_error_json(
                        403,
                        "Requested destination does not lie under "
                        "$DATAMART_SHARED_STORAGE",
                    )

        data = self.get_body_argument('data', None)
        if data is not None:
            data = data.encode('utf-8')
        elif 'data' in self.request.files:
            data = self.request.files['data'][0].body
        else:
            return self.send_error_json(400, "Missing 'data'")

        columns = self.get_body_argument('columns', None)
        if 'columns' in self.request.files:
            columns = self.request.files['columns'][0].body.decode('utf-8')
        if columns is not None:
            columns = json.loads(columns)

        # data
        try:
<<<<<<< HEAD
            data_path, data_profile = self.handle_data_parameter(
                data,
                self.application.lazo_client
            )
=======
            data, data_profile, data_hash = self.handle_data_parameter(data)
>>>>>>> ce62d508
        except ClientError as e:
            return self.send_error_json(400, str(e))

        # materialize augmentation data
        metadata = task['metadata']

        logger.info("Got augmentation, content-type=%r", type_.split(';')[0])

        # no augmentation task provided -- will first look for possible augmentation
        if task['augmentation']['type'] == 'none':
            logger.info("No task, searching for augmentations")
            search_results = get_augmentation_search_results(
                es=self.application.elasticsearch,
                lazo_client=self.application.lazo_client,
                data_profile=data_profile,
                query_args_main=None,
                query_args_sup=None,
                tabular_variables=None,
                score_threshold=SCORE_THRESHOLD,
                dataset_id=task['id'],
                union=False
            )

            if search_results:
                # get first result
                task = search_results[0]
                logger.info("Using first of %d augmentation results: %r",
                            len(search_results), task['id'])
            else:
                return self.send_error_json(400,
                                            "The DataMart dataset referenced "
                                            "by 'task' cannot augment 'data'")

        try:
            with get_dataset(metadata, task['id'], format='csv') as newdata:
                # perform augmentation
                logger.info("Performing augmentation with supplied data")
                new_path = augment(
                    data,
                    newdata,
                    data_profile,
                    task,
                    columns=columns,
                    destination=destination
                )
        except AugmentationError as e:
            return self.send_error_json(400, str(e))

        if destination:
            # send the path
            self.set_header('Content-Type', 'text/plain; charset=utf-8')
            self.write(new_path)
        else:
            # send a zip file
            self.set_header('Content-Type', 'application/zip')
            self.set_header(
                'Content-Disposition',
                'attachment; filename="augmentation.zip"')
            logger.info("Sending ZIP...")
            writer = RecursiveZipWriter(self.write)
            writer.write_recursive(new_path)
            writer.close()
            shutil.rmtree(os.path.abspath(os.path.join(new_path, '..')))

        return self.finish()


class Health(BaseHandler):
    def get(self):
        if self.application.is_closing:
            self.set_status(503, reason="Shutting down")
            return self.finish('shutting down')
        else:
            return self.finish('ok')


class Application(GracefulApplication):
    def __init__(self, *args, es, lazo, **kwargs):
        super(Application, self).__init__(*args, **kwargs)

        self.is_closing = False

        self.elasticsearch = es
        self.lazo_client = lazo
        self.channel = None

        log_future(asyncio.get_event_loop().create_task(self._amqp()), logger)

    async def _amqp(self):
        connection = await aio_pika.connect_robust(
            host=os.environ['AMQP_HOST'],
            login=os.environ['AMQP_USER'],
            password=os.environ['AMQP_PASSWORD'],
        )
        self.channel = await connection.channel()
        await self.channel.set_qos(prefetch_count=1)

    def log_request(self, handler):
        if handler.request.path == '/health':
            return
        super(Application, self).log_request(handler)


def make_app(debug=False):
    es = elasticsearch.Elasticsearch(
        os.environ['ELASTICSEARCH_HOSTS'].split(',')
    )
    lazo_client = lazo_index_service.LazoIndexClient(
        host=os.environ['LAZO_SERVER_HOST'],
        port=int(os.environ['LAZO_SERVER_PORT'])
    )

    return Application(
        [
            URLSpec('/profile', Profile, name='profile'),
            URLSpec('/search', Search, name='search'),
            URLSpec('/download/([^/]+)', DownloadId, name='download_id'),
            URLSpec('/download', Download, name='download'),
            URLSpec('/metadata/([^/]+)', Metadata, name='metadata'),
            URLSpec('/augment', Augment, name='augment'),
            URLSpec('/health', Health, name='health'),
        ],
        debug=debug,
        serve_traceback=True,
        es=es,
        lazo=lazo_client
    )


def main():
    logging.root.handlers.clear()
    logging.basicConfig(level=logging.INFO,
                        format="%(asctime)s %(levelname)s: %(message)s")
    prometheus_client.start_http_server(8000)

    app = make_app()
    app.listen(8002, xheaders=True, max_buffer_size=2147483648)
    loop = tornado.ioloop.IOLoop.current()
    loop.start()<|MERGE_RESOLUTION|>--- conflicted
+++ resolved
@@ -117,14 +117,10 @@
         logger.info("Got profile")
 
         try:
-<<<<<<< HEAD
-            data_path, data_profile = self.handle_data_parameter(
+            _, data_profile, _ = self.handle_data_parameter(
                 data,
                 self.application.lazo_client
             )
-=======
-            _, data_profile, _ = self.handle_data_parameter(data)
->>>>>>> ce62d508
         except ClientError as e:
             return self.send_error_json(400, str(e))
 
@@ -193,14 +189,10 @@
         # parameter: data
         if data:
             try:
-<<<<<<< HEAD
-                data_path, data_profile = self.handle_data_parameter(
+                _, data_profile, _ = self.handle_data_parameter(
                     data,
                     self.application.lazo_client
                 )
-=======
-                _, data_profile, _ = self.handle_data_parameter(data)
->>>>>>> ce62d508
             except ClientError as e:
                 return self.send_error_json(400, str(e))
 
@@ -407,14 +399,7 @@
         else:
             # data
             try:
-<<<<<<< HEAD
-                data_path, data_profile = self.handle_data_parameter(
-                    data,
-                    self.application.lazo_client
-                )
-=======
                 data, data_profile, _ = self.handle_data_parameter(data)
->>>>>>> ce62d508
             except ClientError as e:
                 return self.send_error_json(400, str(e))
 
@@ -529,14 +514,10 @@
 
         # data
         try:
-<<<<<<< HEAD
-            data_path, data_profile = self.handle_data_parameter(
+            data, data_profile, data_hash = self.handle_data_parameter(
                 data,
                 self.application.lazo_client
             )
-=======
-            data, data_profile, data_hash = self.handle_data_parameter(data)
->>>>>>> ce62d508
         except ClientError as e:
             return self.send_error_json(400, str(e))
 
