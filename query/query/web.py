--- conflicted
+++ resolved
@@ -118,7 +118,7 @@
         try:
             data_path, data_profile = self.handle_data_parameter(data)
         except ClientError as e:
-            return self.send_error_json(400, e.args[0])
+            return self.send_error_json(400, str(e))
 
         return self.send_json(dict(
             data_profile,
@@ -521,22 +521,10 @@
                                             "The DataMart dataset referenced "
                                             "by 'task' cannot augment 'data'")
 
-<<<<<<< HEAD
-        with get_dataset(metadata, task['id'], format='csv') as newdata:
-            # perform augmentation
-            logger.info("Performing augmentation with supplied data")
-            new_path = augment(
-                data_path,
-                newdata,
-                data_profile,
-                task,
-                columns=columns,
-                destination=destination
-            )
-=======
         try:
             with get_dataset(metadata, task['id'], format='csv') as newdata:
                 # perform augmentation
+                logger.info("Performing augmentation with supplied data")
                 new_path = augment(
                     data_path,
                     newdata,
@@ -547,7 +535,6 @@
                 )
         except AugmentationError as e:
             return self.send_error_json(400, str(e))
->>>>>>> 1119ede8
 
         if destination:
             # send the path
