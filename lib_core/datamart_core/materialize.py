import contextlib
import datamart_materialize
import logging
import os
import prometheus_client
import shutil

from datamart_core.fscache import cache_get_or_set

from .discovery import encode_dataset_id


logger = logging.getLogger(__name__)


PROM_DOWNLOAD = prometheus_client.Histogram(
    'download_seconds',
    "Materialization time",
    buckets=[1.0, 10.0, 60.0, 120.0, 300.0, 600.0, 1800.0, 3600.0, 7200.0,
             float('inf')],
)


@contextlib.contextmanager
def get_dataset(metadata, dataset_id, format='csv'):
    if not format:
        raise ValueError

    logger.info("Getting dataset %r", dataset_id)

    shared = os.path.join('/datasets', encode_dataset_id(dataset_id))
    if format == 'csv' and os.path.exists(shared):
        # Read directly from stored file
        logger.info("Reading from /datasets")
        yield os.path.join(shared, 'main.csv')
<<<<<<< HEAD
    else:
        temp_dir = tempfile.mkdtemp(dir='/lazo-data')
        try:
            # Use a path inside the directory instead of the directory because
            # the materializer might expect either a directory or a file
            temp_file = os.path.join(temp_dir, 'data')
            if os.path.exists(shared):
                # Do format conversion from stored file
                logger.info("Converting stored file to %r", format)
                with open(os.path.join(shared, 'main.csv'), 'rb') as src:
                    writer_cls = datamart_materialize.get_writer(format)
                    writer = writer_cls(dataset_id, temp_file, metadata)
                    with writer.open_file('wb') as dst:
                        shutil.copyfileobj(src, dst)
            else:
                # Materialize
                logger.info("Materializing...")
                with PROM_DOWNLOAD.time():
                    datamart_materialize.download(
                        {'id': dataset_id, 'metadata': metadata},
                        temp_file, None, format=format)
            yield temp_file
        finally:
            shutil.rmtree(temp_dir)
=======
        return

    cache_path = (
        '/dataset_cache/' + encode_dataset_id(dataset_id) + '_' + format
    )

    def create():
        if os.path.exists(shared):
            # Do format conversion from stored file
            logger.info("Converting stored file to %r", format)
            with open(os.path.join(shared, 'main.csv'), 'rb') as src:
                writer_cls = datamart_materialize.get_writer(format)
                writer = writer_cls(dataset_id, cache_path, metadata)
                with writer.open_file('wb') as dst:
                    shutil.copyfileobj(src, dst)
        else:
            # Materialize
            logger.info("Materializing...")
            with PROM_DOWNLOAD.time():
                datamart_materialize.download(
                    {'id': dataset_id, 'metadata': metadata},
                    cache_path, None, format=format)

    with cache_get_or_set(cache_path, create):
        yield cache_path
>>>>>>> 6628298a
<|MERGE_RESOLUTION|>--- conflicted
+++ resolved
@@ -33,32 +33,6 @@
         # Read directly from stored file
         logger.info("Reading from /datasets")
         yield os.path.join(shared, 'main.csv')
-<<<<<<< HEAD
-    else:
-        temp_dir = tempfile.mkdtemp(dir='/lazo-data')
-        try:
-            # Use a path inside the directory instead of the directory because
-            # the materializer might expect either a directory or a file
-            temp_file = os.path.join(temp_dir, 'data')
-            if os.path.exists(shared):
-                # Do format conversion from stored file
-                logger.info("Converting stored file to %r", format)
-                with open(os.path.join(shared, 'main.csv'), 'rb') as src:
-                    writer_cls = datamart_materialize.get_writer(format)
-                    writer = writer_cls(dataset_id, temp_file, metadata)
-                    with writer.open_file('wb') as dst:
-                        shutil.copyfileobj(src, dst)
-            else:
-                # Materialize
-                logger.info("Materializing...")
-                with PROM_DOWNLOAD.time():
-                    datamart_materialize.download(
-                        {'id': dataset_id, 'metadata': metadata},
-                        temp_file, None, format=format)
-            yield temp_file
-        finally:
-            shutil.rmtree(temp_dir)
-=======
         return
 
     cache_path = (
@@ -83,5 +57,4 @@
                     cache_path, None, format=format)
 
     with cache_get_or_set(cache_path, create):
-        yield cache_path
->>>>>>> 6628298a
+        yield cache_path