import elasticsearch
import io
import json
import jsonschema
import os
import re
import requests
import unittest
import zipfile

from .utils import assert_json


schemas = os.path.join(os.path.dirname(__file__), '..', 'doc', 'schemas')
schemas = os.path.abspath(schemas)


# https://github.com/Julian/jsonschema/issues/343
def _fix_refs(obj, name):
    if isinstance(obj, dict):
        return {
            k: _fix_refs(v, name) if k != '$ref' else 'file://%s/%s%s' % (schemas, name, v)
            for k, v in obj.items()
        }
    elif isinstance(obj, list):
        return [_fix_refs(v, name) for v in obj]
    else:
        return obj


with open(os.path.join(schemas, 'query_result_schema.json')) as fp:
    result_schema = json.load(fp)
result_schema = _fix_refs(result_schema, 'query_result_schema.json')
result_list_schema = {
    'type': 'object',
    'properties': {
        'results': {'type': 'array', 'items': result_schema}
    },
    'definitions': result_schema.pop('definitions'),
}


class DatamartTest(unittest.TestCase):
    def datamart_get(self, url, schema=None, **kwargs):
        response = requests.get(
            os.environ['QUERY_HOST'] + url,
            **kwargs
        )
        self.assert_response(response)
        if schema is not None:
            jsonschema.validate(response.json(), schema)
        return response

    def datamart_post(self, url, schema=None, **kwargs):
        response = requests.post(
            os.environ['QUERY_HOST'] + url,
            **kwargs
        )
        self.assert_response(response)
        if schema is not None:
            jsonschema.validate(response.json(), schema)
        return response

    def assert_response(self, response):
        if response.status_code == 400:  # pragma: no cover
            try:
                error = response.json()['error']
            except (KeyError, ValueError):
                error = "(not JSON)"
            self.fail("Error 400 from server: %s" % error)
        response.raise_for_status()


class TestProfiler(unittest.TestCase):
    def test_basic(self):
        es = elasticsearch.Elasticsearch(
            os.environ['ELASTICSEARCH_HOSTS'].split(',')
        )
        hits = es.search(
            index='datamart',
            body={
                'query': {
                    'match_all': {},
                },
            },
        )['hits']['hits']
        hits = {h['_id']: h['_source'] for h in hits}

        assert_json(
            hits,
            {
                'datamart.test.basic': basic_metadata,
                'datamart.test.geo': geo_metadata,
                'datamart.test.basic_agg': basic_agg_metadata,
                'datamart.test.lazo': lazo_metadata
            },
        )


class TestProfileQuery(DatamartTest):
    def test_basic(self):
        basic_path = os.path.join(
            os.path.dirname(__file__),
            'data', 'basic.csv',
        )
        with open(basic_path, 'rb') as basic_fp:
            response = self.datamart_post(
                '/profile',
                files={'data': basic_fp}
            )
        metadata = {k: v for k, v in basic_metadata.items()
                    if k not in {'name', 'description', 'date', 'materialize'}}
        metadata = dict(
            metadata,
            lazo=lambda lazo: (
                isinstance(lazo, list) and
                all(e.keys() == {'cardinality', 'hash_values',
                                 'n_permutations', 'name'}
                    for e in lazo) and
                {e['name'] for e in lazo} == {'name', 'country', 'what'}
            ),
        )
        assert_json(response.json(), metadata)


class TestSearch(DatamartTest):
    def test_basic_search_json(self):
        """Basic search, posting the query as JSON."""
        @self.do_test_basic_search
        def query():
            response = self.datamart_post(
                '/search',
                json={'keywords': ['people']},
                schema=result_list_schema,
            )
            self.assertEqual(response.request.headers['Content-Type'],
                             'application/json')
            return response

    def test_basic_search_formdata(self):
        """Basic search, posting the query as formdata-urlencoded."""
        @self.do_test_basic_search
        def query():
            response = self.datamart_post(
                '/search',
                data={'query': json.dumps({'keywords': ['people']})},
                schema=result_list_schema,
            )
            self.assertEqual(response.request.headers['Content-Type'],
                             'application/x-www-form-urlencoded')
            return response

    def test_basic_search_file(self):
        """Basic search, posting the query as a file in multipart/form-data."""
        @self.do_test_basic_search
        def query():
            response = self.datamart_post(
                '/search',
                files={'query': json.dumps({'keywords': ['people']})
                       .encode('utf-8')},
                schema=result_list_schema,
            )
            self.assertEqual(
                response.request.headers['Content-Type'].split(';', 1)[0],
                'multipart/form-data',
            )
            return response

    def do_test_basic_search(self, query_func):
        response = query_func()
        results = response.json()['results']
        self.assertEqual(len(results), 1)
        self.assertEqual(results[0]['id'], 'datamart.test.basic')
        assert_json(
            results[0],
            {
                'id': 'datamart.test.basic',
                'augmentation': {
                    'type': 'none',
                    'left_columns': [],
                    'right_columns': [],
                    'left_columns_names': [],
                    'right_columns_names': []
                },
                'score': lambda n: isinstance(n, float),
                'metadata': basic_metadata,
                'd3m_dataset_description': basic_metadata_d3m,
                'supplied_id': None,
                'supplied_resource_id': None
            },
        )


class TestDataSearch(DatamartTest):
    def test_basic_join(self):
        query = {'keywords': ['people']}

        response = self.datamart_post(
            '/search',
            files={
                'query': json.dumps(query).encode('utf-8'),
                'data': basic_aug_data.encode('utf-8'),
            },
            schema=result_list_schema,
        )
        results = response.json()['results']
        assert_json(
            results,
            [
                {
                    'id': 'datamart.test.basic',
                    'metadata': basic_metadata,
                    'd3m_dataset_description': basic_metadata_d3m,
                    'score': lambda n: isinstance(n, float) and n > 0.0,
                    'augmentation': {
                        'left_columns': [[0]],
                        'left_columns_names': [['number']],
                        'right_columns': [[2]],
                        'right_columns_names': [['number']],
                        'type': 'join'
                    },
                    'supplied_id': None,
                    'supplied_resource_id': None
                }
            ]
        )

    def test_basic_join_only_data(self):
        response = self.datamart_post(
            '/search',
            files={
                'data': basic_aug_data.encode('utf-8'),
            },
            schema=result_list_schema,
        )
        results = response.json()['results']
        assert_json(
            results,
            [
                {
                    'id': 'datamart.test.basic',
                    'metadata': basic_metadata,
                    'd3m_dataset_description': basic_metadata_d3m,
                    'score': lambda n: isinstance(n, float) and n > 0.0,
                    'augmentation': {
                        'left_columns': [[0]],
                        'left_columns_names': [['number']],
                        'right_columns': [[2]],
                        'right_columns_names': [['number']],
                        'type': 'join'
                    },
                    'supplied_id': None,
                    'supplied_resource_id': None
                }
            ]
        )

    def test_basic_join_only_profile(self):
        response = self.datamart_post(
            '/profile',
            files={'data': basic_aug_data.encode('utf-8')},
        )
        profile = response.json()

        response = self.datamart_post(
            '/search',
            files={
                'data_profile': json.dumps(profile).encode('utf-8'),
            },
            schema=result_list_schema,
        )
        results = response.json()['results']
        assert_json(
            results,
            [
                {
                    'id': 'datamart.test.basic',
                    'metadata': basic_metadata,
                    'score': lambda n: isinstance(n, float) and n > 0.0,
                    'augmentation': {
                        'left_columns': [[0]],
                        'left_columns_names': [['number']],
                        'right_columns': [[2]],
                        'right_columns_names': [['number']],
                        'type': 'join'
                    },
                    'supplied_id': None,
                    'supplied_resource_id': None
                }
            ]
        )

    def test_basic_join_lazo(self):
        response = self.datamart_post(
            '/search',
            files={
                'data': lazo_data.encode('utf-8'),
            },
            schema=result_list_schema,
        )
        results = response.json()['results']
        assert_json(
            results,
            [
                {
                    'id': 'datamart.test.lazo',
                    'metadata': lazo_metadata,
                    'score': lambda n: isinstance(n, float) and n > 0.0,
                    'augmentation': {
                        'left_columns': [[0]],
                        'left_columns_names': [['home_address']],
                        'right_columns': [[0]],
                        'right_columns_names': [['state']],
                        'type': 'join'
                    },
                    'supplied_id': None,
                    'supplied_resource_id': None
                }
            ]
        )

    def test_geo_union(self):
        query = {'keywords': ['places']}

        response = self.datamart_post(
            '/search',
            files={
                'query': json.dumps(query).encode('utf-8'),
                'data': geo_aug_data.encode('utf-8'),
            },
            schema=result_list_schema,
        )
        results = response.json()['results']
        results = [r for r in results if r['augmentation']['type'] == 'union']
        assert_json(
            results,
            [
                {
                    'id': 'datamart.test.geo',
                    'metadata': geo_metadata,
                    'd3m_dataset_description': geo_metadata_d3m,
                    'score': lambda n: isinstance(n, float) and n > 0.0,
                    'augmentation': {
                        'left_columns': [[0], [1], [2]],
                        'left_columns_names': [['lat'], ['long'], ['id']],
                        'right_columns': [[1], [2], [0]],
                        'right_columns_names': [['lat'], ['long'], ['id']],
                        'type': 'union'
                    },
                    'supplied_id': None,
                    'supplied_resource_id': None
                }
            ]
        )

    def test_geo_union_only_data(self):
        response = self.datamart_post(
            '/search',
            files={
                'data': geo_aug_data.encode('utf-8'),
            },
            schema=result_list_schema,
        )
        results = response.json()['results']
        results = [r for r in results if r['augmentation']['type'] == 'union']
        assert_json(
            results,
            [
                {
                    'id': 'datamart.test.geo',
                    'metadata': geo_metadata,
                    'd3m_dataset_description': geo_metadata_d3m,
                    'score': lambda n: isinstance(n, float) and n > 0.0,
                    'augmentation': {
                        'left_columns': [[0], [1], [2]],
                        'left_columns_names': [['lat'], ['long'], ['id']],
                        'right_columns': [[1], [2], [0]],
                        'right_columns_names': [['lat'], ['long'], ['id']],
                        'type': 'union'
                    },
                    'supplied_id': None,
                    'supplied_resource_id': None
                }
            ]
        )


class TestDownload(DatamartTest):
    def test_get_id(self):
        """Download datasets via GET /download/{dataset_id}"""
        # Basic dataset, materialized via direct_url
        response = self.datamart_get('/download/' + 'datamart.test.basic',
                                     # format defaults to csv
                                     allow_redirects=False)
        self.assertEqual(response.status_code, 302)
        self.assertEqual(response.headers['Location'],
                         'http://test_discoverer:7000/basic.csv')

        response = self.datamart_get('/download/' + 'datamart.test.basic',
                                     params={'format': 'csv'},
                                     allow_redirects=False)
        self.assertEqual(response.status_code, 302)
        self.assertEqual(response.headers['Location'],
                         'http://test_discoverer:7000/basic.csv')

        response = self.datamart_get('/download/' + 'datamart.test.basic',
                                     params={'format': 'd3m'},
                                     allow_redirects=False)
        self.assertEqual(response.status_code, 200)
        self.assertEqual(response.headers['Content-Type'], 'application/zip')
        zip_ = zipfile.ZipFile(io.BytesIO(response.content))
        self.assertEqual(set(zip_.namelist()),
                         {'datasetDoc.json', 'tables/learningData.csv'})

        # Geo dataset, materialized via /datasets storage
        response = self.datamart_get('/download/' + 'datamart.test.basic',
                                     params={'format': 'd3m'},
                                     allow_redirects=False)
        self.assertEqual(response.status_code, 200)
        self.assertEqual(response.headers['Content-Type'], 'application/zip')
        zip_ = zipfile.ZipFile(io.BytesIO(response.content))
        self.assertEqual(set(zip_.namelist()),
                         {'datasetDoc.json', 'tables/learningData.csv'})

        response = self.datamart_get('/download/' + 'datamart.test.geo',
                                     # format defaults to csv
                                     allow_redirects=False)
        self.assertEqual(response.status_code, 200)
        self.assertEqual(response.headers['Content-Type'],
                         'application/octet-stream')
        self.assertTrue(response.content.startswith(b'id,lat,long\n'))

    def test_post(self):
        """Download datasets via POST /download"""
        # Basic dataset, materialized via direct_url
        basic_meta = self.datamart_get(
            '/metadata/' + 'datamart.test.basic'
        )
        basic_meta = basic_meta.json()['metadata']

        response = self.datamart_post(
            '/download', allow_redirects=False,
            params={'format': 'd3m'},
            files={'task': json.dumps(
                {
                    'id': 'datamart.test.basic',
                    'score': 1.0,
                    'metadata': basic_meta
                }
            ).encode('utf-8')},
        )
        self.assertEqual(response.status_code, 200)
        self.assertEqual(response.headers['Content-Type'], 'application/zip')
        zip_ = zipfile.ZipFile(io.BytesIO(response.content))
        self.assertEqual(set(zip_.namelist()),
                         {'datasetDoc.json', 'tables/learningData.csv'})

        response = self.datamart_post(
            '/download', allow_redirects=False,
            params={'format': 'csv'},
            json={
                'id': 'datamart.test.basic',
                'score': 1.0,
                'metadata': basic_meta
            },
        )
        self.assertEqual(response.status_code, 302)
        self.assertEqual(response.headers['Location'],
                         'http://test_discoverer:7000/basic.csv')

        # Geo dataset, materialized via /datasets storage
        geo_meta = self.datamart_get(
            '/metadata/' + 'datamart.test.geo'
        )
        geo_meta = geo_meta.json()['metadata']

        response = self.datamart_post(
            '/download', allow_redirects=False,
            # format defaults to csv
            files={'task': json.dumps(
                {
                    'id': 'datamart.test.geo',
                    'score': 1.0,
                    'metadata': geo_meta
                }
            ).encode('utf-8')},
        )
        self.assertEqual(response.status_code, 200)
        self.assertEqual(response.headers['Content-Type'],
                         'application/octet-stream')
        self.assertTrue(response.content.startswith(b'id,lat,long\n'))

        response = self.datamart_post(
            '/download', allow_redirects=False,
            params={'format': 'd3m'},
            json={
                'id': 'datamart.test.geo',
                'score': 1.0,
                'metadata': geo_meta
            },
        )
        self.assertEqual(response.status_code, 200)
        self.assertEqual(response.headers['Content-Type'], 'application/zip')
        zip_ = zipfile.ZipFile(io.BytesIO(response.content))
        self.assertEqual(set(zip_.namelist()),
                         {'datasetDoc.json', 'tables/learningData.csv'})

    def test_post_invalid(self):
        """Post invalid materialization information."""
        response = requests.post(
            os.environ['QUERY_HOST'] + '/download', allow_redirects=False,
            files={'task': json.dumps(
                {
                    'id': 'datamart.nonexistent',
                    'score': 0.0,
                    'metadata': {
                        'name': "Non-existent dataset",
                        'materialize': {
                            'identifier': 'datamart.nonexistent',
                        }
                    }
                }
            ).encode('utf-8')}
        )
        self.assertEqual(response.status_code, 500)
        self.assertEqual(
            response.json(),
            {'error': "Materializer reports failure"},
        )


class TestAugment(DatamartTest):
    def test_basic_join(self):
        meta = self.datamart_get(
            '/metadata/' + 'datamart.test.basic'
        )
        meta = meta.json()['metadata']

        task = {
            'id': 'datamart.test.basic',
            'metadata': meta,
            'score': 1.0,
            'augmentation': {
                'left_columns': [[0]],
                'left_columns_names': [['number']],
                'right_columns': [[2]],
                'right_columns_names': [['number']],
                'type': 'join'
            },
            'supplied_id': None,
            'supplied_resource_id': None
        }

        response = self.datamart_post(
            '/augment',
            files={
                'task': json.dumps(task).encode('utf-8'),
                'data': basic_aug_data.encode('utf-8'),
            },
        )
        self.assertEqual(response.headers['Content-Type'], 'application/zip')
        self.assertTrue(
            response.headers['Content-Disposition'].startswith('attachment')
        )
        zip = zipfile.ZipFile(io.BytesIO(response.content))
        zip.testzip()
        self.assertEqual(
            set(zip.namelist()),
            {'datasetDoc.json', 'tables/learningData.csv'},
        )
        with zip.open('tables/learningData.csv') as table:
            self.assertEqual(
                table.read().decode('utf-8'),
                'number,desk_faces,name,country,what\n'
                '4,west,remi,france,False\n'
                '3,south,aecio,brazil,True\n'
                '7,west,sonia,peru,True\n'
                '8,east,roque,peru,True\n'
                '10,west,fernando,brazil,False\n',
            )

    def test_basic_join_aggregation(self):
        meta = self.datamart_get(
            '/metadata/' + 'datamart.test.basic_agg'
        )
        meta = meta.json()

        task = {
            'id': 'datamart.test.basic_agg',
            'metadata': meta,
            'score': 1.0,
            'augmentation': {
                'left_columns': [[0]],
                'left_columns_names': [['id']],
                'right_columns': [[0]],
                'right_columns_names': [['id']],
                'type': 'join'
            },
            'supplied_id': None,
            'supplied_resource_id': None
        }

        response = self.datamart_post(
            '/augment',
            files={
                'task': json.dumps(task).encode('utf-8'),
                'data': basic_aug_agg_data.encode('utf-8'),
            },
        )
        self.assertEqual(response.headers['Content-Type'], 'application/zip')
        self.assertTrue(
            response.headers['Content-Disposition'].startswith('attachment')
        )
        zip = zipfile.ZipFile(io.BytesIO(response.content))
        zip.testzip()
        self.assertEqual(
            set(zip.namelist()),
            {'datasetDoc.json', 'tables/learningData.csv'},
        )
        with zip.open('tables/learningData.csv') as table:
            self.assertEqual(
                table.read().decode('utf-8'),
                'id,location,mean salary,sum salary,amax salary,amin salary\n'
                '30,korea,150,300,200,100\n'
                '40,brazil,100,100,100,100\n'
                '70,usa,350,700,600,100\n'
                '80,canada,200,200,200,200\n'
                '100,france,250,500,300,200\n',
            )

    def test_basic_lazo(self):
        meta = self.datamart_get(
            '/metadata/' + 'datamart.test.lazo'
        )
        meta = meta.json()

        task = {
            'id': 'datamart.test.lazo',
            'metadata': meta,
            'score': 1.0,
            'augmentation': {
                'left_columns': [[0]],
                'left_columns_names': [['home_address']],
                'right_columns': [[0]],
                'right_columns_names': [['state']],
                'type': 'join'
            },
            'supplied_id': None,
            'supplied_resource_id': None
        }

        response = self.datamart_post(
            '/augment',
            files={
                'task': json.dumps(task).encode('utf-8'),
                'data': lazo_data.encode('utf-8'),
            },
        )
        self.assertEqual(response.headers['Content-Type'], 'application/zip')
        self.assertTrue(
            response.headers['Content-Disposition'].startswith('attachment')
        )
        zip = zipfile.ZipFile(io.BytesIO(response.content))
        zip.testzip()
        self.assertEqual(
            set(zip.namelist()),
            {'datasetDoc.json', 'tables/learningData.csv'},
        )
        with zip.open('tables/learningData.csv') as table:
            self.assertEqual(
                table.read().decode('utf-8'),
                'home_address,year\n'
                'AZ,1990.0\n'
                'PA,1990.0\n'
                'SD,\n'
                'NJ,1990.0\n'
                'NH,\n'
                'TX,1990.0\n'
                'MS,1990.0\n'
                'TN,1990.0\n'
                'WA,1990.0\n'
                'VA,1990.0\n'
                'NY,1990.0\n'
                'OH,1990.0\n'
                'OR,1990.0\n'
                'IL,1990.0\n'
                'MT,\n'
                'GA,1990.0\n'
                'FL,\n'
                'HI,\n'
                'CA,1990.0\n'
                'NC,1990.0\n'
                'UT,1991.0\n'
                'SC,1991.0\n'
                'LA,1990.0\n'
                'RI,\n'
                'PR,1990.0\n'
                'DE,\n'
            )


def check_ranges(min_long, min_lat, max_long, max_lat):
    def check(ranges):
        assert len(ranges) == 3
        for rg in ranges:
            assert rg.keys() == {'range'}
            rg = rg['range']
            assert rg.keys() == {'type', 'coordinates'}
            assert rg['type'] == 'envelope'
            [long1, lat1], [long2, lat2] = rg['coordinates']
            assert min_lat <= lat2 <= lat1 <= max_lat
            assert min_long <= long1 <= long2 <= max_long

        return True

    return check


version = os.environ['DATAMART_VERSION']
assert re.match(r'^v[0-9]+(\.[0-9]+)+(-[0-9]+-g[0-9a-f]{7})?$', version)


basic_metadata = {
    "name": "basic",
    "description": "This is a very simple CSV with people",
    "size": 126,
    "nb_rows": 5,
    "columns": [
        {
            "name": "name",
            "structural_type": "http://schema.org/Text",
            "semantic_types": [
                "https://schema.org/Enumeration"
            ]
        },
        {
            "name": "country",
            "structural_type": "http://schema.org/Text",
            "semantic_types": [
                "https://schema.org/Enumeration"
            ]
        },
        {
            "name": "number",
            "structural_type": "http://schema.org/Integer",
            "semantic_types": [],
            "mean": 6.4,
            "stddev": lambda n: round(n, 3) == 2.577,
            "coverage": (
                lambda l: sorted(l, key=lambda e: e['range']['gte']) == [
                    {
                        "range": {
                            "gte": 3.0,
                            "lte": 4.0
                        }
                    },
                    {
                        "range": {
                            "gte": 7.0,
                            "lte": 8.0
                        }
                    },
                    {
                        "range": {
                            "gte": 10.0,
                            "lte": 10.0
                        }
                    }
                ]
            )
        },
        {
            "name": "what",
            "structural_type": "http://schema.org/Text",
            "semantic_types": [
                "http://schema.org/Boolean",
                "https://schema.org/Enumeration"
            ]
        }
    ],
    "materialize": {
        "direct_url": "http://test_discoverer:7000/basic.csv",
        "identifier": "datamart.test",
        "date": lambda d: isinstance(d, str)
    },
    "date": lambda d: isinstance(d, str),
    "version": version
}


<<<<<<< HEAD
basic_agg_metadata = {
    "name": "basic_agg",
    "description": "Simple CSV with ids and salaries to test aggregation for numerical attributes",
    "size": 116,
    "nb_rows": 8,
    "columns": [
        {
            "name": "id",
            "structural_type": "http://schema.org/Integer",
            "semantic_types": [
                "http://schema.org/identifier"
            ],
            "mean": 65.0,
            "stddev": lambda n: round(n, 3) == 26.926,
            "coverage": (
                lambda l: sorted(l, key=lambda e: e['range']['gte']) == [
                    {
                        "range": {
                            "gte": 30.0,
                            "lte": 40.0
                        }
                    },
                    {
                        "range": {
                            "gte": 70.0,
                            "lte": 80.0
                        }
                    },
                    {
                        "range": {
                            "gte": 100.0,
                            "lte": 100.0
                        }
                    }
                ]
            )
        },
        {
            "name": "work",
            "structural_type": "http://schema.org/Text",
            "semantic_types": [
                "http://schema.org/Boolean",
                "https://schema.org/Enumeration"
            ]
        },
        {
            "name": "salary",
            "structural_type": "http://schema.org/Integer",
            "semantic_types": [],
            "mean": 225.0,
            "stddev": lambda n: round(n, 3) == 156.125,
            "coverage": (
                lambda l: sorted(l, key=lambda e: e['range']['gte']) == [
                    {
                        "range": {
                            "gte": 100.0,
                            "lte": 100.0
                        }
                    },
                    {
                        "range": {
                            "gte": 200.0,
                            "lte": 300.0
                        }
                    },
                    {
                        "range": {
                            "gte": 600.0,
                            "lte": 600.0
                        }
                    }
                ]
            )
        }
    ],
    "materialize": {
        "identifier": "datamart.test",
        "date": lambda d: isinstance(d, str)
    },
    "date": lambda d: isinstance(d, str),
    "version": version
=======
basic_metadata_d3m = {
    'about': {
        'datasetID': 'datamart.test.basic',
        'datasetName': 'basic',
        'license': 'unknown',
        'approximateSize': '126 B',
        'datasetSchemaVersion': '3.2.0',
        'redacted': False,
        'datasetVersion': '0.0',
    },
    'dataResources': [
        {
            'resID': 'learningData',
            'resPath': 'tables/learningData.csv',
            'resType': 'table',
            'resFormat': ['text/csv'],
            'isCollection': False,
            'columns': [
                {
                    'colIndex': 0,
                    'colName': 'name',
                    'colType': 'string',
                    'role': ['attribute'],
                },
                {
                    'colIndex': 1,
                    'colName': 'country',
                    'colType': 'string',
                    'role': ['attribute'],
                },
                {
                    'colIndex': 2,
                    'colName': 'number',
                    'colType': 'integer',
                    'role': ['attribute'],
                },
                {
                    'colIndex': 3,
                    'colName': 'what',
                    'colType': 'string',
                    'role': ['attribute'],
                },
            ],
        },
    ],
>>>>>>> 8a29d1eb
}


geo_metadata = {
    "name": "geo",
    "description": "Another simple CSV with places",
    "size": 2912,
    "nb_rows": 100,
    "columns": [
        {
            "name": "id",
            "structural_type": "http://schema.org/Text",
            "semantic_types": []
        },
        {
            "name": "lat",
            "structural_type": "http://schema.org/Float",
            "semantic_types": lambda l: "http://schema.org/latitude" in l,
            "mean": lambda n: round(n, 3) == 40.712,
            "stddev": lambda n: round(n, 4) == 0.0187
        },
        {
            "name": "long",
            "structural_type": "http://schema.org/Float",
            "semantic_types": lambda l: "http://schema.org/longitude" in l,
            "mean": lambda n: round(n, 3) == -73.993,
            "stddev": lambda n: round(n, 5) == 0.00654
        }
    ],
    "spatial_coverage": [
        {
            "lat": "lat",
            "lon": "long",
            "ranges": check_ranges(-74.005, 40.6885, -73.9808, 40.7374)
        }
    ],
    "materialize": {
        "identifier": "datamart.test",
        "date": lambda d: isinstance(d, str)
    },
    "date": lambda d: isinstance(d, str),
    "version": version
}


<<<<<<< HEAD
lazo_metadata = {
    "name": "lazo",
    "description": "Simple CSV with states and years to test the Lazo index service",
    "size": 297,
    "nb_rows": 36,
    "columns": [
        {
            "name": "state",
            "structural_type": "http://schema.org/Text",
            "semantic_types": []
        },
        {
            "name": "year",
            "structural_type": "http://schema.org/Integer",
            "semantic_types": [],
            "mean": lambda n: round(n, 2) == 1990.11,
            "stddev": lambda n: round(n, 4) == 0.3143,
            "coverage": (
                lambda l: sorted(l, key=lambda e: e['range']['gte']) == [
                    {
                        "range": {
                            "gte": 1990.0,
                            "lte": 1990.0
                        }
                    },
                    {
                        "range": {
                            "gte": 1991.0,
                            "lte": 1991.0
                        }
                    }
                ]
            )
        }
    ],
    "materialize": {
        "direct_url": "http://test_discoverer:7000/lazo.csv",
        "identifier": "datamart.test",
        "date": lambda d: isinstance(d, str)
    },
    "date": lambda d: isinstance(d, str),
    "version": version
=======
geo_metadata_d3m = {
    'about': {
        'datasetID': 'datamart.test.geo',
        'datasetName': 'geo',
        'license': 'unknown',
        'approximateSize': '2912 B',
        'datasetSchemaVersion': '3.2.0',
        'redacted': False,
        'datasetVersion': '0.0',
    },
    'dataResources': [
        {
            'resID': 'learningData',
            'resPath': 'tables/learningData.csv',
            'resType': 'table',
            'resFormat': ['text/csv'],
            'isCollection': False,
            'columns': [
                {
                    'colIndex': 0,
                    'colName': 'id',
                    'colType': 'string',
                    'role': ['attribute'],
                },
                {
                    'colIndex': 1,
                    'colName': 'lat',
                    'colType': 'real',
                    'role': ['attribute'],
                },
                {
                    'colIndex': 2,
                    'colName': 'long',
                    'colType': 'real',
                    'role': ['attribute'],
                },
            ],
        },
    ],
>>>>>>> 8a29d1eb
}


basic_aug_data = (
    'number,desk_faces\n'
    '4,west\n'
    '3,south\n'
    '7,west\n'
    '8,east\n'
    '10,west\n'
)


basic_aug_agg_data = (
    'id,location\n'
    '40,brazil\n'
    '30,korea\n'
    '70,usa\n'
    '80,canada\n'
    '100,france\n'
)


geo_aug_data = (
    'lat,long,id\n'
    '40.732792,-73.998516,place100\n'
    '40.729707,-73.997885,place101\n'
    '40.732666,-73.997576,place102\n'
    '40.731173,-74.001817,place103\n'
    '40.694272,-73.989852,place104\n'
    '40.694424,-73.987888,place105\n'
    '40.693446,-73.988829,place106\n'
    '40.692157,-73.989549,place107\n'
    '40.695933,-73.986665,place108\n'
    '40.692827,-73.988438,place109\n'
)


lazo_data = (
    'home_address\n'
    'AZ\n'
    'PA\n'
    'SD\n'
    'NJ\n'
    'NH\n'
    'TX\n'
    'MS\n'
    'TN\n'
    'WA\n'
    'VA\n'
    'NY\n'
    'OH\n'
    'OR\n'
    'IL\n'
    'MT\n'
    'GA\n'
    'FL\n'
    'HI\n'
    'CA\n'
    'NC\n'
    'UT\n'
    'SC\n'
    'LA\n'
    'RI\n'
    'PR\n'
    'DE\n'
)<|MERGE_RESOLUTION|>--- conflicted
+++ resolved
@@ -276,6 +276,7 @@
                 {
                     'id': 'datamart.test.basic',
                     'metadata': basic_metadata,
+                    'd3m_dataset_description': basic_metadata_d3m,
                     'score': lambda n: isinstance(n, float) and n > 0.0,
                     'augmentation': {
                         'left_columns': [[0]],
@@ -290,7 +291,7 @@
             ]
         )
 
-    def test_basic_join_lazo(self):
+    def test_lazo_join(self):
         response = self.datamart_post(
             '/search',
             files={
@@ -305,6 +306,7 @@
                 {
                     'id': 'datamart.test.lazo',
                     'metadata': lazo_metadata,
+                    'd3m_dataset_description': lambda d: isinstance(d, dict),
                     'score': lambda n: isinstance(n, float) and n > 0.0,
                     'augmentation': {
                         'left_columns': [[0]],
@@ -583,7 +585,7 @@
         meta = self.datamart_get(
             '/metadata/' + 'datamart.test.basic_agg'
         )
-        meta = meta.json()
+        meta = meta.json()['metadata']
 
         task = {
             'id': 'datamart.test.basic_agg',
@@ -632,7 +634,7 @@
         meta = self.datamart_get(
             '/metadata/' + 'datamart.test.lazo'
         )
-        meta = meta.json()
+        meta = meta.json()['metadata']
 
         task = {
             'id': 'datamart.test.lazo',
@@ -788,7 +790,54 @@
 }
 
 
-<<<<<<< HEAD
+basic_metadata_d3m = {
+    'about': {
+        'datasetID': 'datamart.test.basic',
+        'datasetName': 'basic',
+        'license': 'unknown',
+        'approximateSize': '126 B',
+        'datasetSchemaVersion': '3.2.0',
+        'redacted': False,
+        'datasetVersion': '0.0',
+    },
+    'dataResources': [
+        {
+            'resID': 'learningData',
+            'resPath': 'tables/learningData.csv',
+            'resType': 'table',
+            'resFormat': ['text/csv'],
+            'isCollection': False,
+            'columns': [
+                {
+                    'colIndex': 0,
+                    'colName': 'name',
+                    'colType': 'string',
+                    'role': ['attribute'],
+                },
+                {
+                    'colIndex': 1,
+                    'colName': 'country',
+                    'colType': 'string',
+                    'role': ['attribute'],
+                },
+                {
+                    'colIndex': 2,
+                    'colName': 'number',
+                    'colType': 'integer',
+                    'role': ['attribute'],
+                },
+                {
+                    'colIndex': 3,
+                    'colName': 'what',
+                    'colType': 'string',
+                    'role': ['attribute'],
+                },
+            ],
+        },
+    ],
+}
+
+
 basic_agg_metadata = {
     "name": "basic_agg",
     "description": "Simple CSV with ids and salaries to test aggregation for numerical attributes",
@@ -870,53 +919,6 @@
     },
     "date": lambda d: isinstance(d, str),
     "version": version
-=======
-basic_metadata_d3m = {
-    'about': {
-        'datasetID': 'datamart.test.basic',
-        'datasetName': 'basic',
-        'license': 'unknown',
-        'approximateSize': '126 B',
-        'datasetSchemaVersion': '3.2.0',
-        'redacted': False,
-        'datasetVersion': '0.0',
-    },
-    'dataResources': [
-        {
-            'resID': 'learningData',
-            'resPath': 'tables/learningData.csv',
-            'resType': 'table',
-            'resFormat': ['text/csv'],
-            'isCollection': False,
-            'columns': [
-                {
-                    'colIndex': 0,
-                    'colName': 'name',
-                    'colType': 'string',
-                    'role': ['attribute'],
-                },
-                {
-                    'colIndex': 1,
-                    'colName': 'country',
-                    'colType': 'string',
-                    'role': ['attribute'],
-                },
-                {
-                    'colIndex': 2,
-                    'colName': 'number',
-                    'colType': 'integer',
-                    'role': ['attribute'],
-                },
-                {
-                    'colIndex': 3,
-                    'colName': 'what',
-                    'colType': 'string',
-                    'role': ['attribute'],
-                },
-            ],
-        },
-    ],
->>>>>>> 8a29d1eb
 }
 
 
@@ -962,7 +964,48 @@
 }
 
 
-<<<<<<< HEAD
+geo_metadata_d3m = {
+    'about': {
+        'datasetID': 'datamart.test.geo',
+        'datasetName': 'geo',
+        'license': 'unknown',
+        'approximateSize': '2912 B',
+        'datasetSchemaVersion': '3.2.0',
+        'redacted': False,
+        'datasetVersion': '0.0',
+    },
+    'dataResources': [
+        {
+            'resID': 'learningData',
+            'resPath': 'tables/learningData.csv',
+            'resType': 'table',
+            'resFormat': ['text/csv'],
+            'isCollection': False,
+            'columns': [
+                {
+                    'colIndex': 0,
+                    'colName': 'id',
+                    'colType': 'string',
+                    'role': ['attribute'],
+                },
+                {
+                    'colIndex': 1,
+                    'colName': 'lat',
+                    'colType': 'real',
+                    'role': ['attribute'],
+                },
+                {
+                    'colIndex': 2,
+                    'colName': 'long',
+                    'colType': 'real',
+                    'role': ['attribute'],
+                },
+            ],
+        },
+    ],
+}
+
+
 lazo_metadata = {
     "name": "lazo",
     "description": "Simple CSV with states and years to test the Lazo index service",
@@ -1005,47 +1048,6 @@
     },
     "date": lambda d: isinstance(d, str),
     "version": version
-=======
-geo_metadata_d3m = {
-    'about': {
-        'datasetID': 'datamart.test.geo',
-        'datasetName': 'geo',
-        'license': 'unknown',
-        'approximateSize': '2912 B',
-        'datasetSchemaVersion': '3.2.0',
-        'redacted': False,
-        'datasetVersion': '0.0',
-    },
-    'dataResources': [
-        {
-            'resID': 'learningData',
-            'resPath': 'tables/learningData.csv',
-            'resType': 'table',
-            'resFormat': ['text/csv'],
-            'isCollection': False,
-            'columns': [
-                {
-                    'colIndex': 0,
-                    'colName': 'id',
-                    'colType': 'string',
-                    'role': ['attribute'],
-                },
-                {
-                    'colIndex': 1,
-                    'colName': 'lat',
-                    'colType': 'real',
-                    'role': ['attribute'],
-                },
-                {
-                    'colIndex': 2,
-                    'colName': 'long',
-                    'colType': 'real',
-                    'role': ['attribute'],
-                },
-            ],
-        },
-    ],
->>>>>>> 8a29d1eb
 }
 
 
